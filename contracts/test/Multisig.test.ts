import { expect } from "chai";
import { starknet } from "hardhat";
import {
  StarknetContract,
  StarknetContractFactory,
  Account,
} from "hardhat/types/runtime";
import { number } from "starknet";
import { getSelectorFromName } from "starknet/dist/utils/hash";
import { defaultPayload, assertErrorMsg } from "./utils";

describe("Multisig with single owner", function () {
  this.timeout(300_000);

  let contractFactory: StarknetContractFactory;
  let targetContract: StarknetContract;
  let multisig: StarknetContract;

  let account: Account;
  let nonOwner: Account;
  let accountAddress: string;
  let privateKey: string;
  let publicKey: string;

  // should be beforeeach, but that'd be horribly slow. Just remember that the tests are not idempotent
  before(async function () {
    account = await starknet.deployAccount("OpenZeppelin");
    nonOwner = await starknet.deployAccount("OpenZeppelin");

    accountAddress = account.starknetContract.address;
    privateKey = account.privateKey;
    publicKey = account.publicKey;

    let multisigFactory = await starknet.getContractFactory("Multisig");
    multisig = await multisigFactory.deploy({
      owners: [number.toBN(accountAddress)],
      confirmations_required: 1,
    });

    contractFactory = await starknet.getContractFactory("Target");
    targetContract = await contractFactory.deploy();

    console.log("Deployed target contract at", targetContract.address);
    console.log(
      "Deployed account at address:",
      account.starknetContract.address
    );
  });

  describe(" - submit - ", function () {
    it("transaction submit works", async function () {
      const txIndex = Number((await multisig.call("get_transactions_len")).res);

      const selector = number.toBN(getSelectorFromName("set_balance"));
      const target = number.toBN(targetContract.address);
      const payload = {
        to: target,
        function_selector: selector,
        calldata: [5],
        tx_index: txIndex,
      };

      await account.invoke(multisig, "submit_transaction", payload);
      const res = await multisig.call("get_transaction", {
        tx_index: txIndex,
      });

      expect(res.tx.to.toString()).to.equal(target.toString());
      expect(res.tx.function_selector.toString()).to.equal(selector.toString());
      expect(res.tx.calldata_len).to.equal(1n);
      expect(res.tx.executed).to.equal(0n);
      expect(res.tx.num_confirmations).to.equal(0n);
      expect(res.tx_calldata_len).to.equal(1n);
      expect(res.tx_calldata[0]).to.equal(5n);
    });

    it("transaction execute works", async function () {
      const txIndex = Number((await multisig.call("get_transactions_len")).res);

      const payload = defaultPayload(targetContract.address, 6, txIndex);
      await account.invoke(multisig, "submit_transaction", payload);
      await account.invoke(multisig, "confirm_transaction", {
        tx_index: txIndex,
      });
      await account.invoke(multisig, "execute_transaction", {
        tx_index: txIndex,
      });

      const bal = await targetContract.call("get_balance");
      expect(bal.res).to.equal(BigInt(6));
    });

    it("transaction execute works for subsequent transactions", async function () {
      let txIndex = Number((await multisig.call("get_transactions_len")).res);

      let payload = defaultPayload(targetContract.address, 7, txIndex);
      await account.invoke(multisig, "submit_transaction", payload);

      await account.invoke(multisig, "confirm_transaction", {
        tx_index: txIndex,
      });
      await account.invoke(multisig, "execute_transaction", {
        tx_index: txIndex,
      });

      // submit another transaction with the same multisig
      txIndex = Number((await multisig.call("get_transactions_len")).res);
      payload = defaultPayload(targetContract.address, 8, txIndex);

      await account.invoke(multisig, "submit_transaction", payload);
      await account.invoke(multisig, "confirm_transaction", {
        tx_index: txIndex,
      });
      await account.invoke(multisig, "execute_transaction", {
        tx_index: txIndex,
      });

      const bal = await targetContract.call("get_balance");
      expect(bal.res).to.equal(BigInt(8));
    });

    it("transactions can be confirmed and executed in any order", async function () {
      let payload = defaultPayload(targetContract.address, 17);
      await account.invoke(multisig, "submit_transaction", payload);
      const txIndex1 =
        Number((await multisig.call("get_transactions_len")).res) - 1;

      payload = defaultPayload(targetContract.address, 18);
      await account.invoke(multisig, "submit_transaction", payload);
      const txIndex2 =
        Number((await multisig.call("get_transactions_len")).res) - 1;

      payload = defaultPayload(targetContract.address, 19);
      await account.invoke(multisig, "submit_transaction", payload);
      const txIndex3 =
        Number((await multisig.call("get_transactions_len")).res) - 1;

      // confirm in any order (skip one)
      await account.invoke(multisig, "confirm_transaction", {
        tx_index: txIndex3,
      });
      await account.invoke(multisig, "confirm_transaction", {
        tx_index: txIndex1,
      });

      await account.invoke(multisig, "execute_transaction", {
        tx_index: txIndex3,
      });
      const bal3 = await targetContract.call("get_balance");

      // confirm also the one unconfirmed
      await account.invoke(multisig, "confirm_transaction", {
        tx_index: txIndex2,
      });

      await account.invoke(multisig, "execute_transaction", {
        tx_index: txIndex1,
      });
      const bal1 = await targetContract.call("get_balance");

      await account.invoke(multisig, "execute_transaction", {
        tx_index: txIndex2,
      });
      const bal2 = await targetContract.call("get_balance");

      expect(bal1.res).to.equal(BigInt(17));
      expect(bal2.res).to.equal(BigInt(18));
      expect(bal3.res).to.equal(BigInt(19));
    });

    it("transaction with complex arguments work", async function () {
      const txIndex = Number((await multisig.call("get_transactions_len")).res);

      const selector = number.toBN(getSelectorFromName("complex_inputs"));
      const target = number.toBN(targetContract.address);
      const simpleArray = [1, 2, 3];
      const structArrayData = [
        { first: 4, second: 5 },
        { first: 6, second: 7 },
      ];
      let empty: any[] = [];
      var structArray = empty.concat(
        ...structArrayData.map((i) => Object.values(i))
      );

      // Calldata has 1) a simple number array 2) an array with struct elements containing numbers
      const calldata = [
        simpleArray.length,
        ...simpleArray,
        structArrayData.length,
        ...structArray,
      ];
      const payload = {
        to: target,
        function_selector: selector,
        calldata: calldata,
        tx_index: txIndex,
      };

      await account.invoke(multisig, "submit_transaction", payload);
      await account.invoke(multisig, "confirm_transaction", {
        tx_index: txIndex,
      });
      await account.invoke(multisig, "execute_transaction", {
        tx_index: txIndex,
      });

      const bal = await targetContract.call("getArraySum");
      const sum = simpleArray
        .concat(Object.values(structArrayData[0]))
        .concat(Object.values(structArrayData[1]))
        .reduce((a, b) => a + b, 0);

      expect(bal.res).to.equal(BigInt(sum));
    });

    it("transaction execute fails if no confirmations", async function () {
      const txIndex = Number((await multisig.call("get_transactions_len")).res);
      const payload = defaultPayload(targetContract.address, 9, txIndex);

      await account.invoke(multisig, "submit_transaction", payload);
      try {
        await account.invoke(multisig, "execute_transaction", {
          tx_index: txIndex,
        });
        expect.fail("Should have failed");
      } catch (err: any) {
        assertErrorMsg(err.message, "need more confirmations");
      }
    });

    it("non-owner can't submit a transaction", async function () {
      const txIndex = Number((await multisig.call("get_transactions_len")).res);
      const payload = defaultPayload(targetContract.address, 10, txIndex);

      try {
        await nonOwner.invoke(multisig, "submit_transaction", payload);
        expect.fail("Should have failed");
      } catch (err: any) {
        assertErrorMsg(err.message, "not owner");
      }
    });

    it("executing a failing transaction fails", async function () {
      const selector = number.toBN(getSelectorFromName("revertFunc"));
      const target = number.toBN(targetContract.address);
      const payload = {
        to: target,
        function_selector: selector,
        calldata: [],
      };
      await account.invoke(multisig, "submit_transaction", payload);
      let txIndex =
        Number((await multisig.call("get_transactions_len")).res) - 1;
      await account.invoke(multisig, "confirm_transaction", {
        tx_index: txIndex,
      });

      try {
        await account.invoke(multisig, "execute_transaction", {
          tx_index: txIndex,
        });
        expect.fail("Should have failed");
      } catch (err: any) {
        assertGenericRevert(err.message);
      }
    });

    it("executing a transaction to a non-existing function fails", async function () {
      const selector = number.toBN(getSelectorFromName("nonExisting"));
      const target = number.toBN(targetContract.address);
      const payload = {
        to: target,
        function_selector: selector,
        calldata: [],
      };
      await account.invoke(multisig, "submit_transaction", payload);
      let txIndex =
        Number((await multisig.call("get_transactions_len")).res) - 1;
      await account.invoke(multisig, "confirm_transaction", {
        tx_index: txIndex,
      });

      try {
        await account.invoke(multisig, "execute_transaction", {
          tx_index: txIndex,
        });
        expect.fail("Should have failed");
      } catch (err: any) {
        assertGenericRevert(err.message);
      }
    });
  });

  describe("- confirmation - ", function () {
    it("non-owner can't confirm a transaction", async function () {
      const txIndex = Number((await multisig.call("get_transactions_len")).res);
      const payload = defaultPayload(targetContract.address, 15, txIndex);

      await account.invoke(multisig, "submit_transaction", payload);
      try {
        await nonOwner.invoke(multisig, "confirm_transaction", {
          tx_index: txIndex,
        });
        expect.fail("Should have failed");
      } catch (err: any) {
        assertErrorMsg(err.message, "not owner");
      }
    });

    it("can't confirm a non-existing transaction", async function () {
      try {
        await account.invoke(multisig, "confirm_transaction", {
          tx_index: 500,
        });
        expect.fail("Should have failed");
      } catch (err: any) {
        assertErrorMsg(err.message, "tx does not exist");
      }
    });

    it("can't confirm an executed transaction", async function () {
      const txIndex = Number((await multisig.call("get_transactions_len")).res);
      const payload = defaultPayload(targetContract.address, 16, txIndex);

      await account.invoke(multisig, "submit_transaction", payload);
      await account.invoke(multisig, "confirm_transaction", {
        tx_index: txIndex,
      });
      await account.invoke(multisig, "execute_transaction", {
        tx_index: txIndex,
      });

      try {
        await account.invoke(multisig, "confirm_transaction", {
          tx_index: txIndex,
        });
        expect.fail("Should have failed");
      } catch (err: any) {
        assertErrorMsg(err.message, "tx already executed");
      }
    });

    it("can't reconfirm a transaction", async function () {
      const txIndex = Number((await multisig.call("get_transactions_len")).res);
      const payload = defaultPayload(targetContract.address, 10, txIndex);

      await account.invoke(multisig, "submit_transaction", payload);
      await account.invoke(multisig, "confirm_transaction", {
        tx_index: txIndex,
      });

      try {
        await account.invoke(multisig, "confirm_transaction", {
          tx_index: txIndex,
        });
        expect.fail("Should have failed");
      } catch (err: any) {
        assertErrorMsg(err.message, "tx already confirmed");
      }
    });
  });

  describe("- revocation -", function () {
    it("non-owner can't revoke a confirmation", async function () {
      const txIndex = Number((await multisig.call("get_transactions_len")).res);
      const payload = defaultPayload(targetContract.address, 10, txIndex);

      await account.invoke(multisig, "submit_transaction", payload);
      await account.invoke(multisig, "confirm_transaction", {
        tx_index: txIndex,
      });

      try {
        await nonOwner.invoke(multisig, "revoke_confirmation", {
          tx_index: txIndex,
        });
        expect.fail("Should have failed");
      } catch (err: any) {
        assertErrorMsg(err.message, "not owner");
      }
    });

    it("can't revoke a confirmation for a non-existing transaction", async function () {
      try {
        await account.invoke(multisig, "revoke_confirmation", {
          tx_index: 5000,
        });
        expect.fail("Should have failed");
      } catch (err: any) {
        assertErrorMsg(err.message, "tx does not exist");
      }
    });

    it("can't revoke a confirmation for an executed transaction", async function () {
      const txIndex = Number((await multisig.call("get_transactions_len")).res);
      const payload = defaultPayload(targetContract.address, 10, txIndex);

      await account.invoke(multisig, "submit_transaction", payload);
      await account.invoke(multisig, "confirm_transaction", {
        tx_index: txIndex,
      });

      await account.invoke(multisig, "execute_transaction", {
        tx_index: txIndex,
      });

      try {
        await account.invoke(multisig, "revoke_confirmation", {
          tx_index: txIndex,
        });
        expect.fail("Should have failed");
      } catch (err: any) {
        assertErrorMsg(err.message, "tx already executed");
      }
    });

    it("can't re-revoke an already revoked transaction confirmation", async function () {
      const txIndex = Number((await multisig.call("get_transactions_len")).res);
      const payload = defaultPayload(targetContract.address, 10, txIndex);

      await account.invoke(multisig, "submit_transaction", payload);
      await account.invoke(multisig, "confirm_transaction", {
        tx_index: txIndex,
      });

      await account.invoke(multisig, "revoke_confirmation", {
        tx_index: txIndex,
      });

      try {
        await account.invoke(multisig, "revoke_confirmation", {
          tx_index: txIndex,
        });
        expect.fail("Should have failed");
      } catch (err: any) {
        assertErrorMsg(err.message, "tx not confirmed");
      }
    });
  });

  describe("- execution -", function () {
    it("non-owner can't execute a transaction", async function () {
      const txIndex = Number((await multisig.call("get_transactions_len")).res);
      const payload = defaultPayload(targetContract.address, 10, txIndex);

      await account.invoke(multisig, "submit_transaction", payload);
      await account.invoke(multisig, "confirm_transaction", {
        tx_index: txIndex,
      });

      await nonOwner.invoke(multisig, "execute_transaction", {
        tx_index: txIndex,
      });
    });

    it("can't execute a non-existing transaction", async function () {
      try {
        await account.invoke(multisig, "execute_transaction", {
          tx_index: 600,
        });
        expect.fail("Should have failed");
      } catch (err: any) {
        assertErrorMsg(err.message, "tx does not exist");
      }
    });

    it("can't re-execute a transaction", async function () {
      const txIndex = Number((await multisig.call("get_transactions_len")).res);
      const payload = defaultPayload(targetContract.address, 10, txIndex);

      await account.invoke(multisig, "submit_transaction", payload);
      await account.invoke(multisig, "confirm_transaction", {
        tx_index: txIndex,
      });

      await account.invoke(multisig, "execute_transaction", {
        tx_index: txIndex,
      });

      try {
        await account.invoke(multisig, "execute_transaction", {
          tx_index: txIndex,
        });
        expect.fail("Should have failed");
      } catch (err: any) {
        assertErrorMsg(err.message, "tx already executed");
      }
    });
  });
});

describe("Multisig with multiple owners", function () {
  this.timeout(300_000);

  let targetFactory: StarknetContractFactory;
  let targetContract: StarknetContract;
  let multisig: StarknetContract;

  let account1: Account;
  let account2: Account;
  let account3: Account;

  before(async function () {
    account1 = await starknet.deployAccount("OpenZeppelin");
    account2 = await starknet.deployAccount("OpenZeppelin");
    account3 = await starknet.deployAccount("OpenZeppelin");

    let multisigFactory = await starknet.getContractFactory("Multisig");
    multisig = await multisigFactory.deploy({
      owners: [
        number.toBN(account1.starknetContract.address),
        number.toBN(account2.starknetContract.address),
        number.toBN(account3.starknetContract.address),
      ],
      confirmations_required: 2,
    });

    targetFactory = await starknet.getContractFactory("Target");
    targetContract = await targetFactory.deploy();

    console.log("Deployment done");
    console.log("Account1: " + account1.starknetContract.address);
    console.log("Account2: " + account2.starknetContract.address);
    console.log("Account3: " + account3.starknetContract.address);
  });

  it("transaction execute works", async function () {
    const txIndex = Number((await multisig.call("get_transactions_len")).res);
    const payload = defaultPayload(targetContract.address, 20, txIndex);

    await account1.invoke(multisig, "submit_transaction", payload);
    await account1.invoke(multisig, "confirm_transaction", {
      tx_index: txIndex,
    });
    await account2.invoke(multisig, "confirm_transaction", {
      tx_index: txIndex,
    });

    await account1.invoke(multisig, "execute_transaction", {
      tx_index: txIndex,
    });

    const bal = await targetContract.call("get_balance");
    expect(bal.res).to.equal(BigInt(20));
  });

  it("transaction execute works with too many confirmations", async function () {
    const txIndex = Number((await multisig.call("get_transactions_len")).res);
    const payload = defaultPayload(targetContract.address, 21, txIndex);

    await account1.invoke(multisig, "submit_transaction", payload);
    await account1.invoke(multisig, "confirm_transaction", {
      tx_index: txIndex,
    });
    await account2.invoke(multisig, "confirm_transaction", {
      tx_index: txIndex,
    });
    await account3.invoke(multisig, "confirm_transaction", {
      tx_index: txIndex,
    });
    await account1.invoke(multisig, "execute_transaction", {
      tx_index: txIndex,
    });

    const bal = await targetContract.call("get_balance");
    expect(bal.res).to.equal(BigInt(21));
  });

  it("transaction execute works if superfluous confirmer revokes confirmation", async function () {
    const txIndex = Number((await multisig.call("get_transactions_len")).res);
    const payload = defaultPayload(targetContract.address, 22, txIndex);

    await account1.invoke(multisig, "submit_transaction", payload);
    await account1.invoke(multisig, "confirm_transaction", {
      tx_index: txIndex,
    });
    await account2.invoke(multisig, "confirm_transaction", {
      tx_index: txIndex,
    });
    await account3.invoke(multisig, "confirm_transaction", {
      tx_index: txIndex,
    });
    await account2.invoke(multisig, "revoke_confirmation", {
      tx_index: txIndex,
    });
    await account1.invoke(multisig, "execute_transaction", {
      tx_index: txIndex,
    });

    const bal = await targetContract.call("get_balance");
    expect(bal.res).to.equal(BigInt(22));
  });

  it("transaction fails if too many revoke confirmation", async function () {
    const txIndex = Number((await multisig.call("get_transactions_len")).res);
    const payload = defaultPayload(targetContract.address, 23, txIndex);

    await account1.invoke(multisig, "submit_transaction", payload);
    await account1.invoke(multisig, "confirm_transaction", {
      tx_index: txIndex,
    });
    await account2.invoke(multisig, "confirm_transaction", {
      tx_index: txIndex,
    });
    await account3.invoke(multisig, "confirm_transaction", {
      tx_index: txIndex,
    });
    await account2.invoke(multisig, "revoke_confirmation", {
      tx_index: txIndex,
    });
    await account1.invoke(multisig, "revoke_confirmation", {
      tx_index: txIndex,
    });

    try {
      await account3.invoke(multisig, "execute_transaction", {
        tx_index: txIndex,
      });
      expect.fail("Should have failed");
    } catch (err: any) {
      assertErrorMsg(err.message, "need more confirmations");
    }
  });

<<<<<<< HEAD
const defaultPayload = (contractAddress: string, newValue: number) => {
  const setSelector = number.toBN(getSelectorFromName("set_balance"));
  const target = number.toBN(contractAddress);
  const setPayload = {
    to: target,
    function_selector: setSelector,
    calldata: [newValue],
  };
  return setPayload;
};

const assertErrorMsg = (full: string, expected: string) => {
  expect(full).to.deep.contain("Transaction rejected. Error message:");
  const match = /Error message: (.+?)\n/.exec(full);
  if (match && match.length > 1) {
    expect(match[1]).to.equal(expected);
    return;
  }
  expect.fail("No expected error found: " + expected);
};

// Checks that there is a generic revert. A generic revert is something which doesn't have an error message coming from code - for example the called function doesn't exist
const assertGenericRevert = (error: string) => {
  // Couldn't find anything precise in the error message to detect generic revert. These two are the best I could come up with
  // This is checked so that we know there's a problem in the "call_contract" part
  expect(error).to.deep.contain("call_contract");
  // I guess this is included in all error messages, but at least this checks that it's an execution error
  expect(error).to.deep.contain("Transaction rejected. Error message:");
};
=======
  // Tests below are interdependent and shall be run sequentially
  it("transaction sets new owners", async function () {
    const txIndex = Number((await multisig.call("get_transactions_len")).res);

    const selector = getSelectorFromName("set_owners");
    const newOwners = [
      number.toBN(account2.starknetContract.address),
      number.toBN(account3.starknetContract.address),
    ];
    const payload = {
      to: number.toBN(multisig.address),
      function_selector: number.toBN(selector),
      calldata: [newOwners.length, ...newOwners],
      tx_index: txIndex,
    };

    await account1.invoke(multisig, "submit_transaction", payload);

    await account1.invoke(multisig, "confirm_transaction", {
      tx_index: txIndex,
    });
    await account3.invoke(multisig, "confirm_transaction", {
      tx_index: txIndex,
    });

    await account1.invoke(multisig, "execute_transaction", {
      tx_index: txIndex,
    });

    const res = await account2.call(multisig, "get_owners");
    expect(res.owners_len).to.equal(2n);
    expect(res.owners.map((address: any) => address.toString())).to.eql(
      newOwners.map((address) => address.toString())
    );
  });

  it("set single owner thus lowering required confirmations", async function () {
    const txIndex = Number((await multisig.call("get_transactions_len")).res);

    const selector = getSelectorFromName("set_owners");
    const newOwners = [number.toBN(account2.starknetContract.address)];
    const payload = {
      to: number.toBN(multisig.address),
      function_selector: number.toBN(selector),
      calldata: [newOwners.length, ...newOwners],
      tx_index: txIndex,
    };

    await account2.invoke(multisig, "submit_transaction", payload);

    await account2.invoke(multisig, "confirm_transaction", {
      tx_index: txIndex,
    });
    await account3.invoke(multisig, "confirm_transaction", {
      tx_index: txIndex,
    });

    await account2.invoke(multisig, "execute_transaction", {
      tx_index: txIndex,
    });

    const res = await account2.call(multisig, "get_owners");
    expect(res.owners_len).to.equal(1n);
    expect(res.owners.map((address: any) => address.toString())).to.eql(
      newOwners.map((address) => address.toString())
    );
  });

  it("invalidate previous transactions with set owners", async function () {
    const numTxToSpawn = 5;
    for (let i = 0; i < numTxToSpawn; i++) {
      const txIndex = Number((await multisig.call("get_transactions_len")).res);
      const payload = defaultPayload(targetContract.address, 101 + i, txIndex);
      await account2.invoke(multisig, "submit_transaction", payload);
    }

    // Executed set_owners invalidates previous transactions
    const invalidatingTxIndex = Number(
      (await multisig.call("get_transactions_len")).res
    );
    const selector = getSelectorFromName(
      "set_owners_and_confirmations_required"
    );
    const newOwners = [
      number.toBN(account2.starknetContract.address),
      number.toBN(account1.starknetContract.address),
    ];
    const payload = {
      to: number.toBN(multisig.address),
      function_selector: number.toBN(selector),
      calldata: [
        newOwners.length,
        ...newOwners, // owners
        2, // confirmations_required
      ],
      tx_index: invalidatingTxIndex,
    };

    await account2.invoke(multisig, "submit_transaction", payload);
    await account2.invoke(multisig, "confirm_transaction", {
      tx_index: invalidatingTxIndex,
    });
    await account2.invoke(multisig, "execute_transaction", {
      tx_index: invalidatingTxIndex,
    });

    // try to confirm invalid transaction
    try {
      await account1.invoke(multisig, "confirm_transaction", {
        tx_index: invalidatingTxIndex - Math.round(numTxToSpawn / 2),
      });
      expect.fail("Should have failed");
    } catch (err: any) {
      assertErrorMsg(
        err.message,
        "tx invalidated: config changed after submission"
      );
    }

    {
      const res = await account1.call(multisig, "get_confirmations_required");
      expect(res.confirmations_required).to.equal(2n);
    }

    {
      const res = await account1.call(multisig, "get_owners");
      expect(res.owners_len).to.equal(2n);
      expect(res.owners.map((address: any) => address.toString())).to.eql(
        newOwners.map((address) => address.toString())
      );
    }
  });

  it("set invalid number of confirmations", async function () {
    const txIndex = Number((await multisig.call("get_transactions_len")).res);
    const selector = getSelectorFromName(
      "set_owners_and_confirmations_required"
    );
    const newOwners = [
      number.toBN(account2.starknetContract.address),
      number.toBN(account3.starknetContract.address),
    ];
    const payload = {
      to: number.toBN(multisig.address),
      function_selector: number.toBN(selector),
      calldata: [
        newOwners.length,
        ...newOwners, // new owners
        3, // confirmations required
      ],
      tx_index: txIndex,
    };

    await account2.invoke(multisig, "submit_transaction", payload);

    await account1.invoke(multisig, "confirm_transaction", {
      tx_index: txIndex,
    });
    await account2.invoke(multisig, "confirm_transaction", {
      tx_index: txIndex,
    });

    try {
      await account2.invoke(multisig, "execute_transaction", {
        tx_index: txIndex,
      });
      expect.fail("Should have failed");
    } catch (err: any) {
      assertErrorMsg(err.message, "invalid parameters");
    }
  });

  it("deploy multisig with invalid confirmations number fails", async function () {
    const multisigFactory = await starknet.getContractFactory("Multisig");

    try {
      await multisigFactory.deploy({
        owners: [
          number.toBN(account1.starknetContract.address),
          number.toBN(account2.starknetContract.address),
          number.toBN(account3.starknetContract.address),
        ],
        confirmations_required: 4,
      });
      expect.fail("Should have failed");
    } catch (err: any) {
      assertErrorMsg(err.message, "invalid parameters");
    }
  });

  it("deploy multisig with empty owners fails", async function () {
    const multisigFactory = await starknet.getContractFactory("Multisig");

    try {
      await multisigFactory.deploy({
        owners: [],
        confirmations_required: 4,
      });
      expect.fail("Should have failed");
    } catch (err: any) {
      assertErrorMsg(err.message, "invalid parameters");
    }
  });

  it("non recursive call fails", async function () {
    try {
      const newOwners = [
        number.toBN(account2.starknetContract.address),
        number.toBN(account3.starknetContract.address),
      ];
      await account1.invoke(multisig, "set_owners", { owners: newOwners });

      expect.fail("Should have failed");
    } catch (err: any) {
      assertErrorMsg(err.message, "access restricted to multisig");
    }
  });

  it("set 0 owners", async () => {
    let txIndex = Number((await multisig.call("get_transactions_len")).res);
    const numOfOwners = 0;
    const selector = getSelectorFromName("set_owners");
    const payload = {
      to: number.toBN(multisig.address),
      function_selector: number.toBN(selector),
      calldata: [numOfOwners],
      tx_index: txIndex,
    };

    await account2.invoke(multisig, "submit_transaction", payload);

    await account2.invoke(multisig, "confirm_transaction", {
      tx_index: txIndex,
    });
    await account1.invoke(multisig, "confirm_transaction", {
      tx_index: txIndex,
    });

    // Execution shall be allowed from any account
    await account3.invoke(multisig, "execute_transaction", {
      tx_index: txIndex,
    });

    // No one shall be able to submit new transactions anymore
    try {
      const payload = defaultPayload(
        targetContract.address,
        txIndex * 2,
        ++txIndex
      );
      await account2.invoke(multisig, "submit_transaction", payload);
    } catch (err: any) {
      assertErrorMsg(err.message, "not owner");
    }
  });
});
>>>>>>> fe670797
<|MERGE_RESOLUTION|>--- conflicted
+++ resolved
@@ -117,55 +117,6 @@
 
       const bal = await targetContract.call("get_balance");
       expect(bal.res).to.equal(BigInt(8));
-    });
-
-    it("transactions can be confirmed and executed in any order", async function () {
-      let payload = defaultPayload(targetContract.address, 17);
-      await account.invoke(multisig, "submit_transaction", payload);
-      const txIndex1 =
-        Number((await multisig.call("get_transactions_len")).res) - 1;
-
-      payload = defaultPayload(targetContract.address, 18);
-      await account.invoke(multisig, "submit_transaction", payload);
-      const txIndex2 =
-        Number((await multisig.call("get_transactions_len")).res) - 1;
-
-      payload = defaultPayload(targetContract.address, 19);
-      await account.invoke(multisig, "submit_transaction", payload);
-      const txIndex3 =
-        Number((await multisig.call("get_transactions_len")).res) - 1;
-
-      // confirm in any order (skip one)
-      await account.invoke(multisig, "confirm_transaction", {
-        tx_index: txIndex3,
-      });
-      await account.invoke(multisig, "confirm_transaction", {
-        tx_index: txIndex1,
-      });
-
-      await account.invoke(multisig, "execute_transaction", {
-        tx_index: txIndex3,
-      });
-      const bal3 = await targetContract.call("get_balance");
-
-      // confirm also the one unconfirmed
-      await account.invoke(multisig, "confirm_transaction", {
-        tx_index: txIndex2,
-      });
-
-      await account.invoke(multisig, "execute_transaction", {
-        tx_index: txIndex1,
-      });
-      const bal1 = await targetContract.call("get_balance");
-
-      await account.invoke(multisig, "execute_transaction", {
-        tx_index: txIndex2,
-      });
-      const bal2 = await targetContract.call("get_balance");
-
-      expect(bal1.res).to.equal(BigInt(17));
-      expect(bal2.res).to.equal(BigInt(18));
-      expect(bal3.res).to.equal(BigInt(19));
     });
 
     it("transaction with complex arguments work", async function () {
@@ -240,56 +191,6 @@
         assertErrorMsg(err.message, "not owner");
       }
     });
-
-    it("executing a failing transaction fails", async function () {
-      const selector = number.toBN(getSelectorFromName("revertFunc"));
-      const target = number.toBN(targetContract.address);
-      const payload = {
-        to: target,
-        function_selector: selector,
-        calldata: [],
-      };
-      await account.invoke(multisig, "submit_transaction", payload);
-      let txIndex =
-        Number((await multisig.call("get_transactions_len")).res) - 1;
-      await account.invoke(multisig, "confirm_transaction", {
-        tx_index: txIndex,
-      });
-
-      try {
-        await account.invoke(multisig, "execute_transaction", {
-          tx_index: txIndex,
-        });
-        expect.fail("Should have failed");
-      } catch (err: any) {
-        assertGenericRevert(err.message);
-      }
-    });
-
-    it("executing a transaction to a non-existing function fails", async function () {
-      const selector = number.toBN(getSelectorFromName("nonExisting"));
-      const target = number.toBN(targetContract.address);
-      const payload = {
-        to: target,
-        function_selector: selector,
-        calldata: [],
-      };
-      await account.invoke(multisig, "submit_transaction", payload);
-      let txIndex =
-        Number((await multisig.call("get_transactions_len")).res) - 1;
-      await account.invoke(multisig, "confirm_transaction", {
-        tx_index: txIndex,
-      });
-
-      try {
-        await account.invoke(multisig, "execute_transaction", {
-          tx_index: txIndex,
-        });
-        expect.fail("Should have failed");
-      } catch (err: any) {
-        assertGenericRevert(err.message);
-      }
-    });
   });
 
   describe("- confirmation - ", function () {
@@ -623,37 +524,6 @@
     }
   });
 
-<<<<<<< HEAD
-const defaultPayload = (contractAddress: string, newValue: number) => {
-  const setSelector = number.toBN(getSelectorFromName("set_balance"));
-  const target = number.toBN(contractAddress);
-  const setPayload = {
-    to: target,
-    function_selector: setSelector,
-    calldata: [newValue],
-  };
-  return setPayload;
-};
-
-const assertErrorMsg = (full: string, expected: string) => {
-  expect(full).to.deep.contain("Transaction rejected. Error message:");
-  const match = /Error message: (.+?)\n/.exec(full);
-  if (match && match.length > 1) {
-    expect(match[1]).to.equal(expected);
-    return;
-  }
-  expect.fail("No expected error found: " + expected);
-};
-
-// Checks that there is a generic revert. A generic revert is something which doesn't have an error message coming from code - for example the called function doesn't exist
-const assertGenericRevert = (error: string) => {
-  // Couldn't find anything precise in the error message to detect generic revert. These two are the best I could come up with
-  // This is checked so that we know there's a problem in the "call_contract" part
-  expect(error).to.deep.contain("call_contract");
-  // I guess this is included in all error messages, but at least this checks that it's an execution error
-  expect(error).to.deep.contain("Transaction rejected. Error message:");
-};
-=======
   // Tests below are interdependent and shall be run sequentially
   it("transaction sets new owners", async function () {
     const txIndex = Number((await multisig.call("get_transactions_len")).res);
@@ -909,5 +779,4 @@
       assertErrorMsg(err.message, "not owner");
     }
   });
-});
->>>>>>> fe670797
+});