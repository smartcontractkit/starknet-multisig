import { expect } from "chai";
import { ethers } from "ethers";
import { starknet } from "hardhat";
import {
  StarknetContract,
  StarknetContractFactory,
  Account,
  TransactionReceipt,
} from "hardhat/types/runtime";
import { number } from "starknet";
import { getSelectorFromName } from "starknet/dist/utils/hash";
import { defaultPayload, assertErrorMsg } from "./utils";

interface IEventDataEntry {
  data: any;
  isAddress?: boolean;
}

describe("Multisig with single owner", function () {
  this.timeout(300_000);

  let contractFactory: StarknetContractFactory;
  let targetContract: StarknetContract;
  let multisig: StarknetContract;

  let account: Account;
  let nonOwner: Account;
  let accountAddress: string;
  let privateKey: string;
  let publicKey: string;

  // should be beforeeach, but that'd be horribly slow. Just remember that the tests are not idempotent
  before(async function () {
    account = await starknet.deployAccount("OpenZeppelin");
    nonOwner = await starknet.deployAccount("OpenZeppelin");

    accountAddress = account.starknetContract.address;
    privateKey = account.privateKey;
    publicKey = account.publicKey;

    let multisigFactory = await starknet.getContractFactory("Multisig");
    multisig = await multisigFactory.deploy({
      owners: [number.toBN(accountAddress)],
      confirmations_required: 1,
    });

    contractFactory = await starknet.getContractFactory("Target");
    targetContract = await contractFactory.deploy();

    console.log("Deployed target contract at", targetContract.address);
    console.log(
      "Deployed account at address:",
      account.starknetContract.address
    );
  });

  describe(" - submit - ", function () {
    it("transaction submit works", async function () {
      const txIndex = Number((await multisig.call("get_transactions_len")).res);

      const selector = number.toBN(getSelectorFromName("set_balance"));
      const target = number.toBN(targetContract.address);
      const payload = {
        to: target,
        function_selector: selector,
        calldata: [5],
        tx_index: txIndex,
      };

      await account.invoke(multisig, "submit_transaction", payload);
      const res = await multisig.call("get_transaction", {
        tx_index: txIndex,
      });

      expect(res.tx.to.toString()).to.equal(target.toString());
      expect(res.tx.function_selector.toString()).to.equal(selector.toString());
      expect(res.tx.calldata_len).to.equal(1n);
      expect(res.tx.executed).to.equal(0n);
      expect(res.tx.num_confirmations).to.equal(0n);
      expect(res.tx_calldata_len).to.equal(1n);
      expect(res.tx_calldata[0]).to.equal(5n);
    });

    it("fails for too big transaction nonce", async function () {
      const txIndex = Number((await multisig.call("get_transactions_len")).res);

      const payload = defaultPayload(targetContract.address, 6, txIndex);
      payload.tx_index = txIndex + 5;

      try {
        await account.invoke(multisig, "submit_transaction", payload);
        expect.fail("Should have failed");
      } catch (err: any) {
        assertErrorMsg(err.message, "invalid tx index");
      }
    });

    it("fails for too small transaction nonce", async function () {
      const txIndex = Number((await multisig.call("get_transactions_len")).res);

      const payload = defaultPayload(targetContract.address, 6, txIndex);
      payload.tx_index = txIndex - 5;

      try {
        await account.invoke(multisig, "submit_transaction", payload);
        expect.fail("Should have failed");
      } catch (err: any) {
        assertErrorMsg(err.message, "invalid tx index");
      }
    });

    it("transaction execute works", async function () {
      const txIndex = Number((await multisig.call("get_transactions_len")).res);

      const payload = defaultPayload(targetContract.address, 6, txIndex);
      await account.invoke(multisig, "submit_transaction", payload);
      await account.invoke(multisig, "confirm_transaction", {
        tx_index: txIndex,
      });
      await account.invoke(multisig, "execute_transaction", {
        tx_index: txIndex,
      });

      const bal = await targetContract.call("get_balance");
      expect(bal.res).to.equal(BigInt(6));
    });

    it("transaction execute works for subsequent transactions", async function () {
      let txIndex = Number((await multisig.call("get_transactions_len")).res);

      let payload = defaultPayload(targetContract.address, 7, txIndex);
      await account.invoke(multisig, "submit_transaction", payload);

      await account.invoke(multisig, "confirm_transaction", {
        tx_index: txIndex,
      });
      await account.invoke(multisig, "execute_transaction", {
        tx_index: txIndex,
      });

      // submit another transaction with the same multisig
      txIndex = Number((await multisig.call("get_transactions_len")).res);
      payload = defaultPayload(targetContract.address, 8, txIndex);

      await account.invoke(multisig, "submit_transaction", payload);
      await account.invoke(multisig, "confirm_transaction", {
        tx_index: txIndex,
      });
      await account.invoke(multisig, "execute_transaction", {
        tx_index: txIndex,
      });

      const bal = await targetContract.call("get_balance");
      expect(bal.res).to.equal(BigInt(8));
    });

    it("transactions can be confirmed and executed in any order", async function () {
      let txIndex = Number((await multisig.call("get_transactions_len")).res);
      let payload = defaultPayload(targetContract.address, 17, txIndex);
      await account.invoke(multisig, "submit_transaction", payload);
      const txIndex1 =
        Number((await multisig.call("get_transactions_len")).res) - 1;

      payload = defaultPayload(targetContract.address, 18, txIndex + 1);
      await account.invoke(multisig, "submit_transaction", payload);
      const txIndex2 =
        Number((await multisig.call("get_transactions_len")).res) - 1;

      payload = defaultPayload(targetContract.address, 19, txIndex + 2);
      await account.invoke(multisig, "submit_transaction", payload);
      const txIndex3 =
        Number((await multisig.call("get_transactions_len")).res) - 1;

      // confirm in any order (skip one)
      await account.invoke(multisig, "confirm_transaction", {
        tx_index: txIndex3,
      });
      await account.invoke(multisig, "confirm_transaction", {
        tx_index: txIndex1,
      });

      await account.invoke(multisig, "execute_transaction", {
        tx_index: txIndex3,
      });
      const bal3 = await targetContract.call("get_balance");

      // confirm also the one unconfirmed
      await account.invoke(multisig, "confirm_transaction", {
        tx_index: txIndex2,
      });

      await account.invoke(multisig, "execute_transaction", {
        tx_index: txIndex1,
      });
      const bal1 = await targetContract.call("get_balance");

      await account.invoke(multisig, "execute_transaction", {
        tx_index: txIndex2,
      });
      const bal2 = await targetContract.call("get_balance");

      expect(bal1.res).to.equal(BigInt(17));
      expect(bal2.res).to.equal(BigInt(18));
      expect(bal3.res).to.equal(BigInt(19));
    });

    it("transaction with complex arguments work", async function () {
      const txIndex = Number((await multisig.call("get_transactions_len")).res);

      const selector = number.toBN(getSelectorFromName("complex_inputs"));
      const target = number.toBN(targetContract.address);
      const simpleArray = [1, 2, 3];
      const structArrayData = [
        { first: 4, second: 5 },
        { first: 6, second: 7 },
      ];
      let empty: any[] = [];
      var structArray = empty.concat(
        ...structArrayData.map((i) => Object.values(i))
      );

      // Calldata has 1) a simple number array 2) an array with struct elements containing numbers
      const calldata = [
        simpleArray.length,
        ...simpleArray,
        structArrayData.length,
        ...structArray,
      ];
      const payload = {
        to: target,
        function_selector: selector,
        calldata: calldata,
        tx_index: txIndex,
      };

      await account.invoke(multisig, "submit_transaction", payload);
      await account.invoke(multisig, "confirm_transaction", {
        tx_index: txIndex,
      });
      await account.invoke(multisig, "execute_transaction", {
        tx_index: txIndex,
      });

      const bal = await targetContract.call("getArraySum");
      const sum = simpleArray
        .concat(Object.values(structArrayData[0]))
        .concat(Object.values(structArrayData[1]))
        .reduce((a, b) => a + b, 0);

      expect(bal.res).to.equal(BigInt(sum));
    });

    it("transaction execute fails if no confirmations", async function () {
      const txIndex = Number((await multisig.call("get_transactions_len")).res);
      const payload = defaultPayload(targetContract.address, 9, txIndex);

      await account.invoke(multisig, "submit_transaction", payload);
      try {
        await account.invoke(multisig, "execute_transaction", {
          tx_index: txIndex,
        });
        expect.fail("Should have failed");
      } catch (err: any) {
        assertErrorMsg(err.message, "need more confirmations");
      }
    });

    it("non-owner can't submit a transaction", async function () {
      const txIndex = Number((await multisig.call("get_transactions_len")).res);
      const payload = defaultPayload(targetContract.address, 10, txIndex);

      try {
        await nonOwner.invoke(multisig, "submit_transaction", payload);
        expect.fail("Should have failed");
      } catch (err: any) {
        assertErrorMsg(err.message, "not owner");
      }
    });

    it("executing a failing transaction fails", async function () {
      const selector = number.toBN(getSelectorFromName("revertFunc"));
      const txIndex = Number((await multisig.call("get_transactions_len")).res);
      const target = number.toBN(targetContract.address);
      const payload = {
        to: target,
        function_selector: selector,
        calldata: [],
        tx_index: txIndex,
      };
      await account.invoke(multisig, "submit_transaction", payload);

      await account.invoke(multisig, "confirm_transaction", {
        tx_index: txIndex,
      });

      try {
        await account.invoke(multisig, "execute_transaction", {
          tx_index: txIndex,
        });
        expect.fail("Should have failed");
      } catch (err: any) {
        assertGenericRevert(err.message);
      }
    });

    it("executing a transaction to a non-existing function fails", async function () {
      const selector = number.toBN(getSelectorFromName("nonExisting"));
      const txIndex = Number((await multisig.call("get_transactions_len")).res);
      const target = number.toBN(targetContract.address);
      const payload = {
        to: target,
        function_selector: selector,
        calldata: [],
        tx_index: txIndex,
      };
      await account.invoke(multisig, "submit_transaction", payload);
      await account.invoke(multisig, "confirm_transaction", {
        tx_index: txIndex,
      });

      try {
        await account.invoke(multisig, "execute_transaction", {
          tx_index: txIndex,
        });
        expect.fail("Should have failed");
      } catch (err: any) {
        assertGenericRevert(err.message);
      }
    });
  });

  describe("- confirmation - ", function () {
    it("non-owner can't confirm a transaction", async function () {
      const txIndex = Number((await multisig.call("get_transactions_len")).res);
      const payload = defaultPayload(targetContract.address, 15, txIndex);

      await account.invoke(multisig, "submit_transaction", payload);
      try {
        await nonOwner.invoke(multisig, "confirm_transaction", {
          tx_index: txIndex,
        });
        expect.fail("Should have failed");
      } catch (err: any) {
        assertErrorMsg(err.message, "not owner");
      }
    });

    it("can't confirm a non-existing transaction", async function () {
      try {
        await account.invoke(multisig, "confirm_transaction", {
          tx_index: 500,
        });
        expect.fail("Should have failed");
      } catch (err: any) {
        assertErrorMsg(err.message, "tx does not exist");
      }
    });

    it("can't confirm an executed transaction", async function () {
      const txIndex = Number((await multisig.call("get_transactions_len")).res);
      const payload = defaultPayload(targetContract.address, 16, txIndex);

      await account.invoke(multisig, "submit_transaction", payload);
      await account.invoke(multisig, "confirm_transaction", {
        tx_index: txIndex,
      });
      await account.invoke(multisig, "execute_transaction", {
        tx_index: txIndex,
      });

      try {
        await account.invoke(multisig, "confirm_transaction", {
          tx_index: txIndex,
        });
        expect.fail("Should have failed");
      } catch (err: any) {
        assertErrorMsg(err.message, "tx already executed");
      }
    });

    it("can't reconfirm a transaction", async function () {
      const txIndex = Number((await multisig.call("get_transactions_len")).res);
      const payload = defaultPayload(targetContract.address, 10, txIndex);

      await account.invoke(multisig, "submit_transaction", payload);
      await account.invoke(multisig, "confirm_transaction", {
        tx_index: txIndex,
      });

      try {
        await account.invoke(multisig, "confirm_transaction", {
          tx_index: txIndex,
        });
        expect.fail("Should have failed");
      } catch (err: any) {
        assertErrorMsg(err.message, "tx already confirmed");
      }
    });
  });

  describe("- revocation -", function () {
    it("non-owner can't revoke a confirmation", async function () {
      const txIndex = Number((await multisig.call("get_transactions_len")).res);
      const payload = defaultPayload(targetContract.address, 10, txIndex);

      await account.invoke(multisig, "submit_transaction", payload);
      await account.invoke(multisig, "confirm_transaction", {
        tx_index: txIndex,
      });

      try {
        await nonOwner.invoke(multisig, "revoke_confirmation", {
          tx_index: txIndex,
        });
        expect.fail("Should have failed");
      } catch (err: any) {
        assertErrorMsg(err.message, "not owner");
      }
    });

    it("can't revoke a confirmation for a non-existing transaction", async function () {
      try {
        await account.invoke(multisig, "revoke_confirmation", {
          tx_index: 5000,
        });
        expect.fail("Should have failed");
      } catch (err: any) {
        assertErrorMsg(err.message, "tx does not exist");
      }
    });

    it("can't revoke a confirmation for an executed transaction", async function () {
      const txIndex = Number((await multisig.call("get_transactions_len")).res);
      const payload = defaultPayload(targetContract.address, 10, txIndex);

      await account.invoke(multisig, "submit_transaction", payload);
      await account.invoke(multisig, "confirm_transaction", {
        tx_index: txIndex,
      });

      await account.invoke(multisig, "execute_transaction", {
        tx_index: txIndex,
      });

      try {
        await account.invoke(multisig, "revoke_confirmation", {
          tx_index: txIndex,
        });
        expect.fail("Should have failed");
      } catch (err: any) {
        assertErrorMsg(err.message, "tx already executed");
      }
    });

    it("can't re-revoke an already revoked transaction confirmation", async function () {
      const txIndex = Number((await multisig.call("get_transactions_len")).res);
      const payload = defaultPayload(targetContract.address, 10, txIndex);

      await account.invoke(multisig, "submit_transaction", payload);
      await account.invoke(multisig, "confirm_transaction", {
        tx_index: txIndex,
      });

      await account.invoke(multisig, "revoke_confirmation", {
        tx_index: txIndex,
      });

      try {
        await account.invoke(multisig, "revoke_confirmation", {
          tx_index: txIndex,
        });
        expect.fail("Should have failed");
      } catch (err: any) {
        assertErrorMsg(err.message, "tx not confirmed");
      }
    });
  });

  describe("- execution -", function () {
    it("non-owner can't execute a transaction", async function () {
      const txIndex = Number((await multisig.call("get_transactions_len")).res);
      const payload = defaultPayload(targetContract.address, 10, txIndex);

      await account.invoke(multisig, "submit_transaction", payload);
      await account.invoke(multisig, "confirm_transaction", {
        tx_index: txIndex,
      });

      await nonOwner.invoke(multisig, "execute_transaction", {
        tx_index: txIndex,
      });
    });

    it("executing a failing transaction fails", async function () {
      const selector = number.toBN(getSelectorFromName("revertFunc"));
      const target = number.toBN(targetContract.address);
      const txIndex = Number((await multisig.call("get_transactions_len")).res);
      const payload = {
        to: target,
        function_selector: selector,
        calldata: [],
        tx_index: txIndex,
      };
      await account.invoke(multisig, "submit_transaction", payload);
      await account.invoke(multisig, "confirm_transaction", {
        tx_index: txIndex,
      });

      try {
        await account.invoke(multisig, "execute_transaction", {
          tx_index: txIndex,
        });
        expect.fail("Should have failed");
      } catch (err: any) {
        // Couldn't find anything precise in the error message to detect unspecified revert. These two are the best I could come up with
        // This is checked so that we know there's a problem in the "call_contract" part
        expect(err.message.includes("call_contract")).to.true;
        // I guess this is included in all error messages, but at least this checks that it's an execution error
        expect(err.message.includes("Got an exception while executing a hint"))
          .to.true;
      }
    });

    it("can't execute a non-existing transaction", async function () {
      try {
        await account.invoke(multisig, "execute_transaction", {
          tx_index: 600,
        });
        expect.fail("Should have failed");
      } catch (err: any) {
        assertErrorMsg(err.message, "tx does not exist");
      }
    });

    it("can't re-execute a transaction", async function () {
      const txIndex = Number((await multisig.call("get_transactions_len")).res);
      const payload = defaultPayload(targetContract.address, 10, txIndex);

      await account.invoke(multisig, "submit_transaction", payload);
      await account.invoke(multisig, "confirm_transaction", {
        tx_index: txIndex,
      });

      await account.invoke(multisig, "execute_transaction", {
        tx_index: txIndex,
      });

      try {
        await account.invoke(multisig, "execute_transaction", {
          tx_index: txIndex,
        });
        expect.fail("Should have failed");
      } catch (err: any) {
        assertErrorMsg(err.message, "tx already executed");
      }
    });
  });

  describe("- event emission - ", function () {
    it("correct events are emitted for normal flow", async function () {
      const txIndex = Number((await multisig.call("get_transactions_len")).res);

      const payload = defaultPayload(targetContract.address, 6, txIndex);
      let txHash = await account.invoke(
        multisig,
        "submit_transaction",
        payload
      );
      const receiptSubmit = await starknet.getTransactionReceipt(txHash);

      const eventDataSubmit: IEventDataEntry[] = [
        { data: accountAddress, isAddress: true },
        { data: ethers.utils.hexValue(txIndex) },
        { data: targetContract.address, isAddress: true },
      ];

      txHash = await account.invoke(multisig, "confirm_transaction", {
        tx_index: txIndex,
      });
      const receiptConfirm = await starknet.getTransactionReceipt(txHash);
      const eventDataConfirm: IEventDataEntry[] = [
        { data: accountAddress, isAddress: true },
        { data: ethers.utils.hexValue(txIndex) },
      ];

      txHash = await account.invoke(multisig, "execute_transaction", {
        tx_index: txIndex,
      });
      const receiptExecute = await starknet.getTransactionReceipt(txHash);
      const eventDataExecute: IEventDataEntry[] = [
        { data: accountAddress, isAddress: true },
        { data: ethers.utils.hexValue(txIndex) },
      ];

      assertEvent(receiptSubmit, "SubmitTransaction", eventDataSubmit);
      assertEvent(receiptConfirm, "ConfirmTransaction", eventDataConfirm);
      assertEvent(receiptExecute, "ExecuteTransaction", eventDataExecute);
    });

    it("correct events are emitted for revoke", async function () {
      const txIndex = Number((await multisig.call("get_transactions_len")).res);
      const payload = defaultPayload(targetContract.address, 6, txIndex);
      await account.invoke(multisig, "submit_transaction", payload);

      await account.invoke(multisig, "confirm_transaction", {
        tx_index: txIndex,
      });
      const txHash = await account.invoke(multisig, "revoke_confirmation", {
        tx_index: txIndex,
      });
      const receipt = await starknet.getTransactionReceipt(txHash);

      const eventData: IEventDataEntry[] = [
        { data: accountAddress, isAddress: true },
        { data: ethers.utils.hexValue(txIndex) },
      ];

      assertEvent(receipt, "RevokeConfirmation", eventData);
    });

    it("correct events are emitted for revoke", async function () {
      const txIndex = Number((await multisig.call("get_transactions_len")).res);
      const payload = defaultPayload(targetContract.address, 6, txIndex);
      await account.invoke(multisig, "submit_transaction", payload);

      await account.invoke(multisig, "confirm_transaction", {
        tx_index: txIndex,
      });
      const txHash = await account.invoke(multisig, "revoke_confirmation", {
        tx_index: txIndex,
      });
      const receipt = await starknet.getTransactionReceipt(txHash);

      const eventData: IEventDataEntry[] = [
        { data: accountAddress, isAddress: true },
        { data: ethers.utils.hexValue(txIndex) },
      ];

      assertEvent(receipt, "RevokeConfirmation", eventData);
    });

    // TODO: add tests for owner changes
  });
});

describe("Multisig with multiple owners", function () {
  this.timeout(300_000);

  let targetFactory: StarknetContractFactory;
  let targetContract: StarknetContract;
  let multisig: StarknetContract;

  let account1: Account;
  let account2: Account;
  let account3: Account;

  before(async function () {
    account1 = await starknet.deployAccount("OpenZeppelin");
    account2 = await starknet.deployAccount("OpenZeppelin");
    account3 = await starknet.deployAccount("OpenZeppelin");

    let multisigFactory = await starknet.getContractFactory("Multisig");
    multisig = await multisigFactory.deploy({
      owners: [
        number.toBN(account1.starknetContract.address),
        number.toBN(account2.starknetContract.address),
        number.toBN(account3.starknetContract.address),
      ],
      confirmations_required: 2,
    });

    targetFactory = await starknet.getContractFactory("Target");
    targetContract = await targetFactory.deploy();

    console.log("Deployment done");
    console.log("Account1: " + account1.starknetContract.address);
    console.log("Account2: " + account2.starknetContract.address);
    console.log("Account3: " + account3.starknetContract.address);
  });

  it("transaction execute works", async function () {
    const txIndex = Number((await multisig.call("get_transactions_len")).res);
    const payload = defaultPayload(targetContract.address, 20, txIndex);

    await account1.invoke(multisig, "submit_transaction", payload);
    await account1.invoke(multisig, "confirm_transaction", {
      tx_index: txIndex,
    });
    await account2.invoke(multisig, "confirm_transaction", {
      tx_index: txIndex,
    });

    await account1.invoke(multisig, "execute_transaction", {
      tx_index: txIndex,
    });

    const bal = await targetContract.call("get_balance");
    expect(bal.res).to.equal(BigInt(20));
  });

  it("transaction execute works with too many confirmations", async function () {
    const txIndex = Number((await multisig.call("get_transactions_len")).res);
    const payload = defaultPayload(targetContract.address, 21, txIndex);

    await account1.invoke(multisig, "submit_transaction", payload);
    await account1.invoke(multisig, "confirm_transaction", {
      tx_index: txIndex,
    });
    await account2.invoke(multisig, "confirm_transaction", {
      tx_index: txIndex,
    });
    await account3.invoke(multisig, "confirm_transaction", {
      tx_index: txIndex,
    });
    await account1.invoke(multisig, "execute_transaction", {
      tx_index: txIndex,
    });

    const bal = await targetContract.call("get_balance");
    expect(bal.res).to.equal(BigInt(21));
  });

  it("transaction execute works if superfluous confirmer revokes confirmation", async function () {
    const txIndex = Number((await multisig.call("get_transactions_len")).res);
    const payload = defaultPayload(targetContract.address, 22, txIndex);

    await account1.invoke(multisig, "submit_transaction", payload);
    await account1.invoke(multisig, "confirm_transaction", {
      tx_index: txIndex,
    });
    await account2.invoke(multisig, "confirm_transaction", {
      tx_index: txIndex,
    });
    await account3.invoke(multisig, "confirm_transaction", {
      tx_index: txIndex,
    });
    await account2.invoke(multisig, "revoke_confirmation", {
      tx_index: txIndex,
    });
    await account1.invoke(multisig, "execute_transaction", {
      tx_index: txIndex,
    });

    const bal = await targetContract.call("get_balance");
    expect(bal.res).to.equal(BigInt(22));
  });

  it("transaction fails if too many revoke confirmation", async function () {
    const txIndex = Number((await multisig.call("get_transactions_len")).res);
    const payload = defaultPayload(targetContract.address, 23, txIndex);

    await account1.invoke(multisig, "submit_transaction", payload);
    await account1.invoke(multisig, "confirm_transaction", {
      tx_index: txIndex,
    });
    await account2.invoke(multisig, "confirm_transaction", {
      tx_index: txIndex,
    });
    await account3.invoke(multisig, "confirm_transaction", {
      tx_index: txIndex,
    });
    await account2.invoke(multisig, "revoke_confirmation", {
      tx_index: txIndex,
    });
    await account1.invoke(multisig, "revoke_confirmation", {
      tx_index: txIndex,
    });

    try {
      await account3.invoke(multisig, "execute_transaction", {
        tx_index: txIndex,
      });
      expect.fail("Should have failed");
    } catch (err: any) {
      assertErrorMsg(err.message, "need more confirmations");
    }
  });

  // Tests below are interdependent and shall be run sequentially
  it("transaction sets new owners", async function () {
    const txIndex = Number((await multisig.call("get_transactions_len")).res);

    const selector = getSelectorFromName("set_owners");
    const newOwners = [
      number.toBN(account2.starknetContract.address),
      number.toBN(account3.starknetContract.address),
    ];
    const payload = {
      to: number.toBN(multisig.address),
      function_selector: number.toBN(selector),
      calldata: [newOwners.length, ...newOwners],
      tx_index: txIndex,
    };

    await account1.invoke(multisig, "submit_transaction", payload);

    await account1.invoke(multisig, "confirm_transaction", {
      tx_index: txIndex,
    });
    await account3.invoke(multisig, "confirm_transaction", {
      tx_index: txIndex,
    });

    await account1.invoke(multisig, "execute_transaction", {
      tx_index: txIndex,
    });

    const res = await account2.call(multisig, "get_owners");
    expect(res.owners_len).to.equal(2n);
    expect(res.owners.map((address: any) => address.toString())).to.eql(
      newOwners.map((address) => address.toString())
    );
  });

  it("set single owner thus lowering required confirmations", async function () {
    const txIndex = Number((await multisig.call("get_transactions_len")).res);

    const selector = getSelectorFromName("set_owners");
    const newOwners = [number.toBN(account2.starknetContract.address)];
    const payload = {
      to: number.toBN(multisig.address),
      function_selector: number.toBN(selector),
      calldata: [newOwners.length, ...newOwners],
      tx_index: txIndex,
    };

    await account2.invoke(multisig, "submit_transaction", payload);

    await account2.invoke(multisig, "confirm_transaction", {
      tx_index: txIndex,
    });
    await account3.invoke(multisig, "confirm_transaction", {
      tx_index: txIndex,
    });

    await account2.invoke(multisig, "execute_transaction", {
      tx_index: txIndex,
    });

    const res = await account2.call(multisig, "get_owners");
    expect(res.owners_len).to.equal(1n);
    expect(res.owners.map((address: any) => address.toString())).to.eql(
      newOwners.map((address) => address.toString())
    );
  });

  it("invalidate previous transactions with set owners", async function () {
    const numTxToSpawn = 5;
    for (let i = 0; i < numTxToSpawn; i++) {
      const txIndex = Number((await multisig.call("get_transactions_len")).res);
      const payload = defaultPayload(targetContract.address, 101 + i, txIndex);
      await account2.invoke(multisig, "submit_transaction", payload);
    }

    // Executed set_owners invalidates previous transactions
    const invalidatingTxIndex = Number(
      (await multisig.call("get_transactions_len")).res
    );
    const selector = getSelectorFromName(
      "set_owners_and_confirmations_required"
    );
    const newOwners = [
      number.toBN(account2.starknetContract.address),
      number.toBN(account1.starknetContract.address),
    ];
    const payload = {
      to: number.toBN(multisig.address),
      function_selector: number.toBN(selector),
      calldata: [
        newOwners.length,
        ...newOwners, // owners
        2, // confirmations_required
      ],
      tx_index: invalidatingTxIndex,
    };

    await account2.invoke(multisig, "submit_transaction", payload);
    await account2.invoke(multisig, "confirm_transaction", {
      tx_index: invalidatingTxIndex,
    });
    await account2.invoke(multisig, "execute_transaction", {
      tx_index: invalidatingTxIndex,
    });

    // try to confirm invalid transaction
    try {
      await account1.invoke(multisig, "confirm_transaction", {
        tx_index: invalidatingTxIndex - Math.round(numTxToSpawn / 2),
      });
      expect.fail("Should have failed");
    } catch (err: any) {
      assertErrorMsg(
        err.message,
        "tx invalidated: config changed after submission"
      );
    }

    {
      const res = await account1.call(multisig, "get_confirmations_required");
      expect(res.confirmations_required).to.equal(2n);
    }

    {
      const res = await account1.call(multisig, "get_owners");
      expect(res.owners_len).to.equal(2n);
      expect(res.owners.map((address: any) => address.toString())).to.eql(
        newOwners.map((address) => address.toString())
      );
    }
  });

  it("set invalid number of confirmations", async function () {
    const txIndex = Number((await multisig.call("get_transactions_len")).res);
    const selector = getSelectorFromName(
      "set_owners_and_confirmations_required"
    );
    const newOwners = [
      number.toBN(account2.starknetContract.address),
      number.toBN(account3.starknetContract.address),
    ];
    const payload = {
      to: number.toBN(multisig.address),
      function_selector: number.toBN(selector),
      calldata: [
        newOwners.length,
        ...newOwners, // new owners
        3, // confirmations required
      ],
      tx_index: txIndex,
    };

    await account2.invoke(multisig, "submit_transaction", payload);

    await account1.invoke(multisig, "confirm_transaction", {
      tx_index: txIndex,
    });
    await account2.invoke(multisig, "confirm_transaction", {
      tx_index: txIndex,
    });

    try {
      await account2.invoke(multisig, "execute_transaction", {
        tx_index: txIndex,
      });
      expect.fail("Should have failed");
    } catch (err: any) {
      assertErrorMsg(err.message, "invalid parameters");
    }
  });

  it("deploy multisig with invalid confirmations number fails", async function () {
    const multisigFactory = await starknet.getContractFactory("Multisig");

    try {
      await multisigFactory.deploy({
        owners: [
          number.toBN(account1.starknetContract.address),
          number.toBN(account2.starknetContract.address),
          number.toBN(account3.starknetContract.address),
        ],
        confirmations_required: 4,
      });
      expect.fail("Should have failed");
    } catch (err: any) {
      assertErrorMsg(err.message, "invalid parameters");
    }
  });

  it("deploy multisig with empty owners fails", async function () {
    const multisigFactory = await starknet.getContractFactory("Multisig");

    try {
      await multisigFactory.deploy({
        owners: [],
        confirmations_required: 4,
      });
      expect.fail("Should have failed");
    } catch (err: any) {
      assertErrorMsg(err.message, "invalid parameters");
    }
  });

  it("non recursive call fails", async function () {
    try {
      const newOwners = [
        number.toBN(account2.starknetContract.address),
        number.toBN(account3.starknetContract.address),
      ];
      await account1.invoke(multisig, "set_owners", { owners: newOwners });

      expect.fail("Should have failed");
    } catch (err: any) {
      assertErrorMsg(err.message, "access restricted to multisig");
    }
  });

  it("set 0 owners", async () => {
    let txIndex = Number((await multisig.call("get_transactions_len")).res);
    const numOfOwners = 0;
    const selector = getSelectorFromName("set_owners");
    const payload = {
      to: number.toBN(multisig.address),
      function_selector: number.toBN(selector),
      calldata: [numOfOwners],
      tx_index: txIndex,
    };

    await account2.invoke(multisig, "submit_transaction", payload);

    await account2.invoke(multisig, "confirm_transaction", {
      tx_index: txIndex,
    });
    await account1.invoke(multisig, "confirm_transaction", {
      tx_index: txIndex,
    });

    // Execution shall be allowed from any account
    await account3.invoke(multisig, "execute_transaction", {
      tx_index: txIndex,
    });

    // No one shall be able to submit new transactions anymore
    try {
      const payload = defaultPayload(
        targetContract.address,
        txIndex * 2,
        ++txIndex
      );
      await account2.invoke(multisig, "submit_transaction", payload);
    } catch (err: any) {
      assertErrorMsg(err.message, "not owner");
    }
  });
});

<<<<<<< HEAD
const assertEvent = (
  receipt: TransactionReceipt,
  eventName: string,
  eventData: IEventDataEntry[]
) => {
  const eventKey = getSelectorFromName(eventName);
  const foundEvent = receipt.events.filter((e) =>
    e.keys.some((a) => a == eventKey)
  );
  if (!foundEvent || foundEvent.length != 1 || foundEvent[0].keys.length != 1) {
    expect.fail("No event " + eventName + " found");
  }

  expect(foundEvent[0].data.length).to.equal(eventData.length);
  for (let i = 0; i < eventData.length; i++) {
    if (eventData[i].isAddress) {
      // Addresses in events are not padded to 32 bytes by default, for some reason
      expect(ethers.utils.hexZeroPad(eventData[i].data, 32)).to.equal(
        ethers.utils.hexZeroPad(foundEvent[0].data[i], 32)
      );
    } else {
      expect(eventData[i].data).to.equal(foundEvent[0].data[i]);
    }
  }
=======
// Checks that there is a generic revert. A generic revert is something which doesn't have an error message coming from code - for example the called function doesn't exist
const assertGenericRevert = (error: string) => {
  // Couldn't find anything precise in the error message to detect generic revert. These two are the best I could come up with
  // This is checked so that we know there's a problem in the "call_contract" part
  expect(error).to.deep.contain("call_contract");
  // I guess this is included in all error messages, but at least this checks that it's an execution error
  expect(error).to.deep.contain("Transaction rejected. Error message:");
>>>>>>> e1158d00
};<|MERGE_RESOLUTION|>--- conflicted
+++ resolved
@@ -1033,7 +1033,6 @@
   });
 });
 
-<<<<<<< HEAD
 const assertEvent = (
   receipt: TransactionReceipt,
   eventName: string,
@@ -1058,7 +1057,8 @@
       expect(eventData[i].data).to.equal(foundEvent[0].data[i]);
     }
   }
-=======
+};
+
 // Checks that there is a generic revert. A generic revert is something which doesn't have an error message coming from code - for example the called function doesn't exist
 const assertGenericRevert = (error: string) => {
   // Couldn't find anything precise in the error message to detect generic revert. These two are the best I could come up with
@@ -1066,5 +1066,4 @@
   expect(error).to.deep.contain("call_contract");
   // I guess this is included in all error messages, but at least this checks that it's an execution error
   expect(error).to.deep.contain("Transaction rejected. Error message:");
->>>>>>> e1158d00
 };